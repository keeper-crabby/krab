use aes_gcm_siv::{
    aead::{self, consts::U12, generic_array::GenericArray, Aead, KeyInit, OsRng},
    AeadCore, Aes128GcmSiv, Key,
};
use scrypt::{password_hash::SaltString, scrypt, Params};
use sha2::{Digest, Sha256};
use std::{error::Error, fs::OpenOptions, io::Write, path::PathBuf, str};

<<<<<<< HEAD
=======
use crate::create_file;

>>>>>>> 2b5601c0
#[derive(Debug, Clone, PartialEq)]
pub struct CipherConfig {
    pub key: Key<Aes128GcmSiv>,
    pub salt: Vec<u8>,                // 22 bytes
    pub nonce: GenericArray<u8, U12>, // 12 bytes
    pub ciphertext: Vec<u8>,
}

impl CipherConfig {
    pub fn new(
        key: Key<Aes128GcmSiv>,
        salt: Vec<u8>,
        nonce: GenericArray<u8, U12>,
        ciphertext: Vec<u8>,
    ) -> Self {
        CipherConfig {
            key,
            salt,
            nonce,
            ciphertext,
        }
    }

    pub fn write_to_file(&self, path: PathBuf) -> Result<(), Box<dyn Error>> {
        let mut f = OpenOptions::new().append(true).open(path)?;

        // this is needed to get the length of the ciphertext
        // so that we can read it back from the file
        let ciphertext_len: u32 = self.ciphertext.len() as u32;
        let mut data: Vec<u8> = self.salt.clone();

        data.append(&mut self.nonce.to_vec());
        data.append(&mut ciphertext_len.to_be_bytes().to_vec());
        data.append(&mut self.ciphertext.clone());
        f.write_all(&data)?;

        Ok(())
    }
}

#[derive(Debug, Clone, PartialEq)]
pub struct DerivedKey {
    pub key: [u8; 16],
    pub salt: Vec<u8>,
}

impl DerivedKey {
    pub fn new(key: [u8; 16], salt: Vec<u8>) -> Self {
        DerivedKey { key, salt }
    }
}

pub struct CreateUserConfig<'a> {
    pub username: &'a str,
    pub master_pwd: &'a str,
    pub domain: &'a str,
    pub pwd: &'a str,
    pub path: PathBuf,
}

impl CreateUserConfig<'_> {
    pub fn new<'a>(
        username: &'a str,
        master_pwd: &'a str,
        domain: &'a str,
        pwd: &'a str,
        path: PathBuf,
    ) -> CreateUserConfig<'a> {
        CreateUserConfig {
            username,
            master_pwd,
            domain,
            pwd,
            path,
        }
    }

    pub fn create_user(&self) -> Result<(), String> {
        let hashed_username = hash(self.username.to_string());
        let res = create_file(&self.path, hashed_username.as_str());
        let file_path = match res {
            Ok(path) => path,
            Err(e) => return Err(e.to_string()),
        };
        let data = format!("{} {}", self.domain, self.pwd);

        let cipher = encrypt_data(&data, self.master_pwd);
        let cipher = match cipher {
            Ok(cipher) => cipher,
            Err(e) => return Err(e.to_string()),
        };
        let res = cipher.write_to_file(file_path);
        match res {
            Ok(_) => Ok(()),
            Err(e) => Err(e.to_string()),
        }
    }
}

pub fn hash(data: String) -> String {
    let mut hasher = Sha256::new();
    hasher.update(data);
    let result = hasher.finalize();
    format!("{:x}", result)
}

pub fn derive_key(data: &str) -> DerivedKey {
    let salt = SaltString::generate(&mut OsRng);
    let salt_copy = salt.as_str().as_bytes().to_vec();
    let salt = salt.as_str().as_bytes();
    let mut derived_key = [0u8; 16];
    scrypt(
        &data.as_bytes(),
        &salt,
        &Params::new(14 as u8, 8 as u32, 1 as u32, 16 as usize).unwrap(),
        &mut derived_key,
    )
    .unwrap();
    DerivedKey::new(derived_key, salt_copy)
}

pub fn encrypt_data(data: &str, master_pwd: &str) -> Result<CipherConfig, aead::Error> {
    let derived_key = derive_key(master_pwd);
    let salt = derived_key.salt;
    let key = Key::<Aes128GcmSiv>::clone_from_slice(&derived_key.key);
    let cipher = Aes128GcmSiv::new(&key);
    let nonce = Aes128GcmSiv::generate_nonce(&mut OsRng);
    let ciphertext = cipher.encrypt(&nonce, data.as_bytes())?;
    Ok(CipherConfig::new(key, salt, nonce, ciphertext))
}

pub fn decrypt_data(config: &CipherConfig) -> Result<String, aead::Error> {
    let cipher = Aes128GcmSiv::new(&config.key);
    let plaintext = cipher.decrypt(&config.nonce, config.ciphertext.as_ref())?;
    let result = String::from_utf8(plaintext).unwrap();
    Ok(result)
}<|MERGE_RESOLUTION|>--- conflicted
+++ resolved
@@ -6,11 +6,8 @@
 use sha2::{Digest, Sha256};
 use std::{error::Error, fs::OpenOptions, io::Write, path::PathBuf, str};
 
-<<<<<<< HEAD
-=======
 use crate::create_file;
 
->>>>>>> 2b5601c0
 #[derive(Debug, Clone, PartialEq)]
 pub struct CipherConfig {
     pub key: Key<Aes128GcmSiv>,
